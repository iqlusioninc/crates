--- conflicted
+++ resolved
@@ -16,13 +16,9 @@
 
 [dependencies]
 anomaly = { version = "0.2", path = "../anomaly" }
-<<<<<<< HEAD
 base64 = "0.13"
-ecdsa = { version = "0.6", features = ["k256"] }
-=======
 ecdsa = { version = "0.8", features = ["std"] }
 k256 = { version = "0.5", features = ["ecdsa", "sha256"] }
->>>>>>> a44b36b1
 prost-amino = "0.6"
 prost-amino-derive = "0.6"
 rust_decimal = "1.7"
